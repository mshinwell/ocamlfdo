--- conflicted
+++ resolved
@@ -252,18 +252,11 @@
       ~rel_layout_filename
       ~linearid_layout_filename
       ~random_order
-<<<<<<< HEAD
       ~gen_linearid_layout =
-  if random_order then
-    Reorder.Random
-  else begin
-=======
-      w =
   if random_order then begin
     (* let random_state = Random.State.make [ deterministic seed ]; *)
     Reorder.Random Random.State.default
   end else begin
->>>>>>> af427f0a
     match binary_filename with
     | None -> begin
         match rel_layout_filename with
